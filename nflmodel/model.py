--- conflicted
+++ resolved
@@ -79,17 +79,10 @@
         rest_level_away = 1 - np.exp(-games.rest_days_away / 5.)
         rest_level_home = 1 - np.exp(-games.rest_days_home / 5.)
 
-<<<<<<< HEAD
-            self.prior_rating.update({
-                label: self.record[label].rating.mean(axis=0)
-                for label in self.labels
-            })
-=======
         rest_bias = self.rest_bonus * self.compare(
             rest_level_away,
             rest_level_home,
         )
->>>>>>> 3d7eae02
 
         exp_level_away = 1 - np.exp(-games.exp_away / 7.)
         exp_level_home = 1 - np.exp(-games.exp_home / 7.)
